--- conflicted
+++ resolved
@@ -70,16 +70,6 @@
 
             self.tokenizer = AutoTokenizer.from_pretrained(self.model_name, token=token)
 
-<<<<<<< HEAD
-            # Optimize dtype and loading for different devices and Gemma 3
-            if self.device == "mps":
-                # MPS-optimized loading for Gemma 3
-                model_dtype = torch.float32
-                device_map = None
-            elif self.device == "cuda":
-                model_dtype = torch.float16
-                device_map = "auto"
-=======
             if self.use_lora:
                 # Common LoRA configuration
                 lora_config = LoraConfig(
@@ -108,6 +98,17 @@
                 else:
                     model_dtype = torch.float32
                     device_map = None
+            # Optimize dtype and loading for different devices and Gemma 3
+            if self.device == "mps":
+                # MPS-optimized loading for Gemma 3
+                model_dtype = torch.float32
+                device_map = None
+            elif self.device == "cuda":
+                model_dtype = torch.float16
+                device_map = "auto"
+            else:
+                model_dtype = torch.float32
+                device_map = None
 
                 self.model = AutoModelForCausalLM.from_pretrained(
                     self.model_name,
@@ -131,9 +132,10 @@
                         self.model.config.use_cache = False
                     except Exception:
                         pass
-                    logger.info("MPS: using float32, gradient checkpointing disabled, use_cache=False")
-
->>>>>>> 7334a3a5
+                    logger.info(
+                        "MPS: using float32, gradient checkpointing disabled, use_cache=False"
+                    )
+
             else:
                 # Standard model loading without LoRA
                 if self.device == "mps":
